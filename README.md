# UCMerced-Barcode

Welcome to the **UC Merced-Barcode**!

> This website is based Python Django framework and is designed to help student manage their **own** student card
> barcodes, including dynamic barcode and static barcode. It is **not capable** for stealing or accessing any other
> student's barcode without authorization. Please read the following legal disclaimer carefully to understand your
> rights
> and obligations when using this website.

---

## Legal Disclaimer

1. **Use at Your Own Risk**  
   This software is provided as a tool for students to manage their **own** barcodes. Users must ensure they possess the
   necessary technical understanding of how it works and acknowledge any potential risks. To the maximum extent
   permitted by applicable law, the developer (hereinafter “we”) assumes no liability for any direct or indirect
   consequences arising from the use of this software.

2. **No Warranties**  
   This software is provided on an “as is” basis, without any express or implied warranties, including (but not limited
   to) warranties of merchantability, fitness for a particular purpose, stability, or non-infringement. We do not
   guarantee that the software will function without interruptions or errors in all operating environments, nor do we
   guarantee that it will meet all your needs or expectations.

3. **Information & Data Security**  
   The software may store or process personal barcode data. Users are responsible for complying with all applicable
   privacy and data protection laws in their jurisdiction and for taking reasonable measures (e.g., encryption, backups,
   controlled access) to safeguard their data. We assume no responsibility for any data loss, leakage, or damage arising
   from third-party attacks, user negligence, or force majeure events.

4. **No Unauthorized Access**  
   This website/software cannot and does not steal or access any other user’s student card barcode. It only supports the
   import and management of **your own** barcode. Any attempt to use this software for illegal or unauthorized
   activities, including accessing others’ barcodes without permission, is strictly prohibited and solely the
   responsibility of the user engaging in such activities.

5. **Exclusion of Indirect Damages**  
   Under no circumstances shall we be liable for any indirect, incidental, consequential, or special damages (including,
   but not limited to, lost profits, business interruption, data loss, information leaks, reputational harm, or
   anticipated savings) arising out of or in connection with the use or inability to use this software, even if we have
   been advised of the possibility of such damages.

6. **User Compliance**  
   Users must ensure that their usage of this software aligns with all applicable laws, regulations, and institutional
   policies. Any violation of such requirements is the user’s responsibility. We bear no liability for any legal
   repercussions resulting from improper or unlawful use of the software.

7. **Third-Party Resources**  
   If this software contains links to third-party websites or services, these are provided merely for convenience. We
   make no representations or warranties regarding the accuracy, legality, or safety of any third-party resources and
   assume no liability for any consequences arising from their use.

8. **Governing Law & Dispute Resolution**  
   This disclaimer shall be governed by the applicable laws in your jurisdiction. Any dispute arising from the use of
   this software or interpretation of this disclaimer should first be attempted to be resolved amicably. If an amicable
   resolution cannot be reached, the dispute shall be submitted to the competent court in your locality.

9. **Modifications & Updates**  
   We reserve the right to update, modify, or discontinue this software and/or this disclaimer at any time without prior
   notice. Once updated, your continued use of the software signifies your acceptance of the revised terms.

---

## Features

- **UC Merced Dynamic Barcode Support**: The UC Merced dynamic barcode can be transfer **only under authorization** using the website build-in transfer toolkit.
- **UC Merced Dynamic Barcode Transfer Toolkit**: The UC Merced dynamic barcode transfer toolkit can be used to transfer the UC Merced dynamic barcode.

---

## Usage
<<<<<<< HEAD

### 1. Setup the Development Environment

```bash
   git clone https://github.com/your-username/UCMerced-Barcode.git
   cd UCMerced-Barcode
   python -m venv .venv
   source .venv/bin/activate
   pip install -r requirements.txt
```

### 2. Database Migration

```bash
   python manage.py makemigrations mobileid
   python manage.py makemigrations webauthn_app
   python manage.py makemigrations
   python manage.py migrate
```

### 3. Run the Server

```bash
   python manage.py runserver_plus --cert ssl/localhost.crt --key ssl/localhost.key
```
=======
>>>>>>> 05cc72cf

### 1. Setup the Development Environment

```bash
   git clone https://github.com/MacroXie04/UCMerced-Barcode.git
   cd UCMerced-Barcode
   python -m venv .venv
   source .venv/bin/activate
   pip install -r requirements.txt
```

### 2. Database Migration

```bash
   python manage.py makemigrations mobileid
   python manage.py makemigrations webauthn_app
   python manage.py makemigrations
   python manage.py migrate
```

### 3. Run the Server

```bash
   python manage.py runserver
```<|MERGE_RESOLUTION|>--- conflicted
+++ resolved
@@ -71,34 +71,6 @@
 ---
 
 ## Usage
-<<<<<<< HEAD
-
-### 1. Setup the Development Environment
-
-```bash
-   git clone https://github.com/your-username/UCMerced-Barcode.git
-   cd UCMerced-Barcode
-   python -m venv .venv
-   source .venv/bin/activate
-   pip install -r requirements.txt
-```
-
-### 2. Database Migration
-
-```bash
-   python manage.py makemigrations mobileid
-   python manage.py makemigrations webauthn_app
-   python manage.py makemigrations
-   python manage.py migrate
-```
-
-### 3. Run the Server
-
-```bash
-   python manage.py runserver_plus --cert ssl/localhost.crt --key ssl/localhost.key
-```
-=======
->>>>>>> 05cc72cf
 
 ### 1. Setup the Development Environment
 
